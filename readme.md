# CC-NEWS AWS Batch Extractor

This repository holds all the code for the first stage of our Brand Sentiment Tracking system: The AWS Batch Article Extractor. When a job is submitted on AWS, this application will load all the WARC files published in CC-NEWS on the previous day (unless specified using `START_DATE` and `END_DATE`), extract all valid articles from them and push the results to an S3 Bucket (specified by `S3_BUCKET_NAME`).

## Pre-requisites & Installation

### Docker

This application has been prepared to be run on Docker, which can be built using:
```bash
docker build -t article-extractor:latest .
```

To run on AWS, make sure the image is built for `amd64`:
```bash
docker buildx build --platform=linux/amd64 -t article-extractor:latest .
```

### Running Locally

To run this package, you must have [Python 3.8](https://www.python.org/downloads/), [Java 8](https://docs.oracle.com/javase/8/docs/technotes/guides/install/install_overview.html) and [Apache Spark 1.3.1](https://spark.apache.org/downloads.html) installed on your computer. Follow the links to install them.

Install the package requirements using pip:
```bash
pip install -r requirements.txt
```

## Usage

### `ExtractionJob` Class

`ExtractionJob` is the main class that carries out the downloading, extraction and saving of articles stored in WARC files. It is designed to be fully independent of the other classes so that it can run concurrently without any shared memory.

The main method of this class is `extract_warc()`, which given the job's initialisation will complete the whole process of downloading, extracting and saving the results from a single WARC file.

This snippet of code will download and save the first 50 articles from a WARC file published today. Note, there is no check to ensure the WARC is published on the day passed.

```python
from datetime import datetime
from extractor import ExtractionJob

job = ExtractionJob("full-url-to-warc", ["*"],
                    datetime.now(),
                    "./path/to/parquet/files")


job.extract_warc(limit=50)
```

### `ArticleExtractor` Class

The `ArticleExtractor` class finds all the relevant WARC files to process and creates multiple `ExtractionJob` using a process pool to speed up extraction. The main method for this class is `download_articles()`, which will extract all the articles that match a list of URL patterns (based off the `glob` library) and the start and end dates passed to the function.


### `ArticleToParquetS3` Class

The `ArticleToParquetS3` class handles uploading all the parquet files saved in a local directory to S3, using Apache Spark. The main method of this class is `run()`, which combines all the classes above, as well as a final uploading step to S3. 

### Configuration

Configuration for the job in `main.py` is passed as environment variables:
- `S3_BUCKET_NAME`: The name of the bucket to push the parquet files to in S3.
- `URL_PATTERNS`: A list of glob patterns to match the article's URL against when filtering.
- `START_DATE`: The start date in ISO format to filter the WARC files by.
- `END_DATE`: The end date (not inclusive) in ISO format to filter the WARC files by.
- `MAX_RECORDS`: The maximum number of articles to save to each parquet file.

<<<<<<< HEAD
If start date or end date is not specified, the extraction will run for the previous day. If no URL patterns are passed, all URLs will be accepted.

### Testing

To run unit tests locally, use:
```bash
pytest extractor
```

To run in Docker, use:
```bash
docker run --entrypoint=./test.sh article-extractor:latest
```

Make sure you pass the `AWS_ACCESS_KEY_ID` and `AWS_SECRET_ACCESS_KEY` environment variables to test uploading and downloading to AWS.
=======
ENV URL_PATTERNS='["*business*"]'
ENV BATCH_UPLOAD_SIZE=100
```
>>>>>>> 325977f0
<|MERGE_RESOLUTION|>--- conflicted
+++ resolved
@@ -65,7 +65,6 @@
 - `END_DATE`: The end date (not inclusive) in ISO format to filter the WARC files by.
 - `MAX_RECORDS`: The maximum number of articles to save to each parquet file.
 
-<<<<<<< HEAD
 If start date or end date is not specified, the extraction will run for the previous day. If no URL patterns are passed, all URLs will be accepted.
 
 ### Testing
@@ -80,9 +79,4 @@
 docker run --entrypoint=./test.sh article-extractor:latest
 ```
 
-Make sure you pass the `AWS_ACCESS_KEY_ID` and `AWS_SECRET_ACCESS_KEY` environment variables to test uploading and downloading to AWS.
-=======
-ENV URL_PATTERNS='["*business*"]'
-ENV BATCH_UPLOAD_SIZE=100
-```
->>>>>>> 325977f0
+Make sure you pass the `AWS_ACCESS_KEY_ID` and `AWS_SECRET_ACCESS_KEY` environment variables to test uploading and downloading to AWS.