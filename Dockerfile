--- conflicted
+++ resolved
@@ -63,12 +63,6 @@
 ENV URL_PATTERNS='["*business*"]'
 ENV BATCH_UPLOAD_SIZE=100
 
-<<<<<<< HEAD
 ENTRYPOINT . ./bin/activate && spark-submit \
            --conf spark.hadoop.fs.s3a.aws.credentials.provider=com.amazonaws.auth.DefaultAWSCredentialsProviderChain \
-           extractor.py
-=======
-ENTRYPOINT . ./bin/activate && \
-           echo 127.0.0.1 $HOSTNAME >> /etc/hosts && \
-           spark-submit main.py
->>>>>>> 15b6e6e6
+           extractor.py